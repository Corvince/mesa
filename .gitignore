--- conflicted
+++ resolved
@@ -44,10 +44,6 @@
 nosetests.xml
 coverage.xml
 .pytest_cache/
-<<<<<<< HEAD
-.mypy_cache/
-=======
->>>>>>> 03da17fa
 
 # Translations
 *.mo
@@ -70,24 +66,15 @@
 
 # PyCharm environment files
 .idea/
-<<<<<<< HEAD
-=======
 
 # VSCode environment files
 .vscode/
 *.code-workspace
->>>>>>> 03da17fa
 
 # Apple OSX
 *.DS_Store
 
-<<<<<<< HEAD
-# Visual studio code
-.vscode/
-*.code-workspace
-=======
 # mypy
 .mypy_cache/
 .dmypy.json
-dmypy.json
->>>>>>> 03da17fa
+dmypy.json